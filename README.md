--- conflicted
+++ resolved
@@ -12,13 +12,12 @@
 
 </div>
 
-<<<<<<< HEAD
 <a href="https://glama.ai/mcp/servers/@Nekzus/mcp-server">
   <img width="380" height="200" src="https://glama.ai/mcp/servers/@Nekzus/mcp-server/badge" alt="Utility Server MCP server" />
 </a>
-=======
+
 Node.js server implementing Model Context Protocol (MCP) for comprehensive NPM package analysis.
->>>>>>> 6e6b3fd9
+
 
 ## Features
 
@@ -194,4 +193,4 @@
 
 ---
 
-Made by [nekzus](https://github.com/nekzus) • [Support Development](https://paypal.me/maseortega)+MIT © [nekzus](https://github.com/nekzus)